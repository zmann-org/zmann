{
  "private": true,
  "devDependencies": {
<<<<<<< HEAD
    "@moonrepo/cli": "^1.21.3",
    "@repo/typescript-config": "*",
    "prettier": "^3.1.1"
=======
    "@moonrepo/cli": "^1.21.4"
>>>>>>> e6eefef2
  },
  "workspaces": [
    "packages/*"
  ],
  "engines": {
    "node": ">=18"
  }
}<|MERGE_RESOLUTION|>--- conflicted
+++ resolved
@@ -1,13 +1,10 @@
 {
   "private": true,
   "devDependencies": {
-<<<<<<< HEAD
     "@moonrepo/cli": "^1.21.3",
     "@repo/typescript-config": "*",
     "prettier": "^3.1.1"
-=======
     "@moonrepo/cli": "^1.21.4"
->>>>>>> e6eefef2
   },
   "workspaces": [
     "packages/*"
