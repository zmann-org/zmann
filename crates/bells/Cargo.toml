[package]
name = "bells"
authors.workspace = true
version.workspace = true
edition.workspace = true
license.workspace = true

[lib]
crate-type = ["cdylib"]

[dependencies]
engine = { workspace = true }
fx = { workspace = true }
nih_plug = { workspace = true }
rkyv = { workspace = true }
<<<<<<< HEAD
rustc-hash = "2.0.0"
=======

rustc-hash = "2.1.1"
>>>>>>> f3797ae0
strum = { workspace = true }
zstd = { workspace = true }<|MERGE_RESOLUTION|>--- conflicted
+++ resolved
@@ -13,11 +13,6 @@
 fx = { workspace = true }
 nih_plug = { workspace = true }
 rkyv = { workspace = true }
-<<<<<<< HEAD
-rustc-hash = "2.0.0"
-=======
-
 rustc-hash = "2.1.1"
->>>>>>> f3797ae0
 strum = { workspace = true }
 zstd = { workspace = true }